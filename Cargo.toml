[workspace]
resolver = "2"

members = [
    "bin/ultramarine",
    "infra/gen/netgen",
    "crates/blob_engine",
    "crates/cli",
    "crates/consensus",
    "crates/execution",
    "crates/genesis",
    "crates/node",
    "crates/test",
    "crates/test_support",
    "crates/types",
    "crates/utils",
]
default-members = ["bin/ultramarine", "crates/utils"]

[workspace.package]
version = "0.1.0"
authors = ["Load Network"]
edition = "2024"
exclude = ["benches/", "tests/", "testdata/"]
homepage = "https://github.com/loadnetwork/ultramarine"
license = "MIT OR Apache-2.0"
repository = "https://github.com/loadnetwork/ultramarine"
rust-version = "1.89"

[workspace.lints.clippy]
all = "warn"
dbg_macro = "warn"
todo = "warn"

[workspace.lints.rust]
missing-debug-implementations = "warn"
missing-docs = "warn"
unreachable-pub = "warn"
unused-must-use = "deny"
rust-2018-idioms = "deny"
unnameable-types = "warn"

unexpected_cfgs = { level = "warn", check-cfg = ['cfg(coverage_nightly)'] }

[workspace.dependencies]
# eth types

alloy-consensus = { version = "1.0.23", default-features = false }
alloy-eips = "1.0.23"
alloy-genesis = "1.0.23"
alloy-network = "1.0.23"
alloy-primitives = { version = "1.3.0", default-features = false }
alloy-provider = { version = "1.0.23", default-features = false, features = ["reqwest", "reqwest-rustls-tls"] }
alloy-rlp = "0.3.1"
alloy-rpc-client = { version = "1.0.23", default-features = false, features = ["reqwest"] }
alloy-rpc-types = { version = "1.0.23", features = ["eth"], default-features = false }
alloy-rpc-types-engine = { version = "1.0.23", features = ["serde", "ssz"], default-features = false }
<<<<<<< HEAD
alloy-rpc-types-eth = { version = "1.0.23", features = ["serde"], default-features = false }
=======
alloy-rpc-types-eth = { version = "1.0.23", default-features = false }
>>>>>>> a7c5cc30
alloy-rpc-types-txpool = { version = "1.0.23" }
alloy-signer = { version = "1.0.23" }
alloy-signer-local = { version = "1.0.23", features = ["keystore", "mnemonic"] }
alloy-transport-http = { version = "1.0.23", default-features = false, features = ["reqwest", "reqwest-rustls-tls"] }

async-trait = "0.1.85"
axum = "0.8.4"
bytes = { version = "1.10.1", default-features = false }
bytesize = "2.0.1"
c-kzg = { version = "2.1.0", default-features = false }
chrono = "0.4.38"
clap = "4.5.44"

color-eyre = "0.6.5"
config = { version = "0.15.3", features = ["toml"], default-features = false }
derive-where = "1.6.0"
directories = "6.0.0"

ethereum_hashing = "0.7.0"
ethereum_serde_utils = "0.8.0"
ethereum_ssz = "0.9.0"
fixed_bytes = { git = "https://github.com/sigp/lighthouse.git", package = "fixed_bytes", rev = "v8.0.0-rc.1" }
getrandom = { version = "0.2.14", features = ["std"] }
hex = { version = "0.4.3", features = ["serde"] }
itertools = "0.14.0"
itf = "0.4.0"
jsonwebtoken = "9"
merkle_proof = { git = "https://github.com/sigp/lighthouse.git", package = "merkle_proof", rev = "v8.0.0-rc.1" }
prost = "0.13"
prost-build = "0.13"
prost-types = "0.13"
protoc-bin-vendored = "3.2.0"
rand = { version = "0.8.5", features = ["std_rng"] }
redb = "3.0.0"
reqwest = { version = "0.12", default-features = false, features = ["json", "multipart", "rustls-tls"] }
safe_arith = { git = "https://github.com/sigp/lighthouse.git", package = "safe_arith", rev = "v7.1.0" }
serde = "1.0.219"
serde_json = "1.0.142"
serial_test = "2.0"
sha2 = "0.10.8"
sha3 = "0.10.8"
signature = "2.2.0"
tempfile = "3.13.0"
thiserror = { version = "2.0.14", default-features = false }
tokio = "1.47.1"
toml = "0.9.5"
tracing = "0.1.41"
tracing-appender = "0.2.3"
tracing-subscriber = { version = "0.3.18", features = ["env-filter"] }
tree_hash = "0.10.0"
tree_hash_derive = "0.10.0"
# ultramarine dependencies
ultramarine-blob-engine = { path = "crates/blob_engine" }
ultramarine-cli = { path = "crates/cli" }
ultramarine-consensus = { path = "crates/consensus" }
ultramarine-execution = { path = "crates/execution" }
ultramarine-node = { path = "crates/node" }
ultramarine-test-support = { path = "crates/test_support" }
ultramarine-types = { path = "crates/types" }
url = "2"

[workspace.dependencies.malachitebft-app]
package = "informalsystems-malachitebft-app"
rev = "b205f4252f3064d9a74716056f63834ff33f2de9"
git = "https://github.com/circlefin/malachite.git"

[workspace.dependencies.malachitebft-app-channel]
package = "informalsystems-malachitebft-app-channel"
rev = "b205f4252f3064d9a74716056f63834ff33f2de9"
git = "https://github.com/circlefin/malachite.git"

[workspace.dependencies.malachitebft-codec]
package = "informalsystems-malachitebft-codec"
rev = "b205f4252f3064d9a74716056f63834ff33f2de9"
git = "https://github.com/circlefin/malachite.git"

[workspace.dependencies.malachitebft-config]
package = "informalsystems-malachitebft-config"
rev = "b205f4252f3064d9a74716056f63834ff33f2de9"
git = "https://github.com/circlefin/malachite.git"

[workspace.dependencies.malachitebft-core-consensus]
package = "informalsystems-malachitebft-core-consensus"
rev = "b205f4252f3064d9a74716056f63834ff33f2de9"
git = "https://github.com/circlefin/malachite.git"

[workspace.dependencies.malachitebft-core-types]
package = "informalsystems-malachitebft-core-types"
rev = "b205f4252f3064d9a74716056f63834ff33f2de9"
git = "https://github.com/circlefin/malachite.git"

[workspace.dependencies.malachitebft-engine]
package = "informalsystems-malachitebft-engine"
rev = "b205f4252f3064d9a74716056f63834ff33f2de9"
git = "https://github.com/circlefin/malachite.git"

[workspace.dependencies.malachitebft-metrics]
package = "informalsystems-malachitebft-metrics"
rev = "b205f4252f3064d9a74716056f63834ff33f2de9"
git = "https://github.com/circlefin/malachite.git"

[workspace.dependencies.malachitebft-proto]
package = "informalsystems-malachitebft-proto"
rev = "b205f4252f3064d9a74716056f63834ff33f2de9"
git = "https://github.com/circlefin/malachite.git"

[workspace.dependencies.malachitebft-signing]
package = "informalsystems-malachitebft-signing"
rev = "b205f4252f3064d9a74716056f63834ff33f2de9"
git = "https://github.com/circlefin/malachite.git"

[workspace.dependencies.malachitebft-signing-ed25519]
package = "informalsystems-malachitebft-signing-ed25519"
rev = "b205f4252f3064d9a74716056f63834ff33f2de9"
git = "https://github.com/circlefin/malachite.git"

[workspace.dependencies.malachitebft-sync]
package = "informalsystems-malachitebft-sync"
rev = "b205f4252f3064d9a74716056f63834ff33f2de9"
git = "https://github.com/circlefin/malachite.git"

[profile.dev]
opt-level = 1

[profile.release]
opt-level = 3
lto = "thin"
codegen-units = 1

[profile.test]
opt-level = 1<|MERGE_RESOLUTION|>--- conflicted
+++ resolved
@@ -55,11 +55,7 @@
 alloy-rpc-client = { version = "1.0.23", default-features = false, features = ["reqwest"] }
 alloy-rpc-types = { version = "1.0.23", features = ["eth"], default-features = false }
 alloy-rpc-types-engine = { version = "1.0.23", features = ["serde", "ssz"], default-features = false }
-<<<<<<< HEAD
-alloy-rpc-types-eth = { version = "1.0.23", features = ["serde"], default-features = false }
-=======
 alloy-rpc-types-eth = { version = "1.0.23", default-features = false }
->>>>>>> a7c5cc30
 alloy-rpc-types-txpool = { version = "1.0.23" }
 alloy-signer = { version = "1.0.23" }
 alloy-signer-local = { version = "1.0.23", features = ["keystore", "mnemonic"] }
